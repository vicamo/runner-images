{
    "variables": {
        "client_id": "{{env `ARM_CLIENT_ID`}}",
        "client_secret": "{{env `ARM_CLIENT_SECRET`}}",
        "subscription_id": "{{env `ARM_SUBSCRIPTION_ID`}}",
        "tenant_id": "{{env `ARM_TENANT_ID`}}",
        "object_id": "{{env `ARM_OBJECT_ID`}}",
        "resource_group": "{{env `ARM_RESOURCE_GROUP`}}",
        "storage_account": "{{env `ARM_STORAGE_ACCOUNT`}}",
        "temp_resource_group_name": "{{env `TEMP_RESOURCE_GROUP_NAME`}}",
        "location": "{{env `ARM_RESOURCE_LOCATION`}}",
        "virtual_network_name": "{{env `VNET_NAME`}}",
        "virtual_network_resource_group_name": "{{env `VNET_RESOURCE_GROUP`}}",
        "virtual_network_subnet_name": "{{env `VNET_SUBNET`}}",
        "private_virtual_network_with_public_ip": "{{env `PRIVATE_VIRTUAL_NETWORK_WITH_PUBLIC_IP`}}",
        "vm_size": "Standard_DS4_v2",
        "run_scan_antivirus": "false",
        "root_folder": "C:",
        "toolset_json_path": "{{env `TEMP`}}\\toolset.json",
        "image_folder": "C:\\image",
        "imagedata_file": "C:\\imagedata.json",
        "helper_script_folder": "C:\\Program Files\\WindowsPowerShell\\Modules\\",
        "psmodules_root_folder": "C:\\Modules",
        "install_user": "installer",
        "install_password": null,
        "capture_name_prefix": "packer",
        "image_version": "dev",
        "image_os": "win16",
        "github_feed_token": "{{env `GITHUB_FEED_TOKEN`}}",
        "announcements": "{{env `ANNOUNCEMENTS`}}"
    },
    "sensitive-variables": [
        "install_password",
        "client_secret",
        "github_feed_token"
    ],
    "builders": [
        {
            "name": "vhd",
            "type": "azure-arm",
            "client_id": "{{user `client_id`}}",
            "client_secret": "{{user `client_secret`}}",
            "subscription_id": "{{user `subscription_id`}}",
            "object_id": "{{user `object_id`}}",
            "tenant_id": "{{user `tenant_id`}}",
            "os_disk_size_gb": "256",
            "location": "{{user `location`}}",
            "vm_size": "{{user `vm_size`}}",
            "resource_group_name": "{{user `resource_group`}}",
            "storage_account": "{{user `storage_account`}}",
            "temp_resource_group_name": "{{user `temp_resource_group_name`}}",
            "capture_container_name": "images",
            "capture_name_prefix": "{{user `capture_name_prefix`}}",
            "virtual_network_name": "{{user `virtual_network_name`}}",
            "virtual_network_resource_group_name": "{{user `virtual_network_resource_group_name`}}",
            "virtual_network_subnet_name": "{{user `virtual_network_subnet_name`}}",
            "private_virtual_network_with_public_ip": "{{user `private_virtual_network_with_public_ip`}}",
            "os_type": "Windows",
            "image_publisher": "MicrosoftWindowsServer",
            "image_offer": "WindowsServer",
            "image_sku": "2016-Datacenter",
            "communicator": "winrm",
            "winrm_use_ssl": "true",
            "winrm_insecure": "true",
            "winrm_username": "packer"
        }
    ],
    "provisioners": [
        {
            "type": "powershell",
            "inline": [
                "New-Item -Path {{user `image_folder`}} -ItemType Directory -Force"
            ]
        },
        {
            "type": "file",
            "source": "{{ template_dir }}/scripts/ImageHelpers",
            "destination": "{{user `helper_script_folder`}}"
        },
        {
            "type": "file",
            "source": "{{ template_dir }}/scripts/SoftwareReport",
            "destination": "{{user `image_folder`}}"
        },
        {
            "type": "file",
            "source": "{{ template_dir }}/scripts/Tests",
            "destination": "{{user `image_folder`}}"
        },
        {
            "type": "file",
            "source": "{{template_dir}}/toolsets/toolcache-2016.json",
            "destination": "{{user `root_folder`}}/toolcache.json"
        },
        {
            "type": "file",
            "source": "{{template_dir}}/toolsets/toolset-2016.json",
            "destination": "{{user `toolset_json_path`}}"
        },
        {
            "type": "windows-shell",
            "inline": [
                "net user {{user `install_user`}} {{user `install_password`}} /add /passwordchg:no /passwordreq:yes /active:yes /Y",
                "net localgroup Administrators {{user `install_user`}} /add",
                "winrm set winrm/config/service/auth @{Basic=\"true\"}",
                "winrm get winrm/config/service/auth"
            ]
        },
        {
            "type": "powershell",
            "inline": [
                "if (-not ((net localgroup Administrators) -contains '{{user `install_user`}}')) { exit 1 }"
            ]
        },
        {
            "type": "powershell",
            "environment_vars": [
                "ImageVersion={{user `image_version`}}",
                "TOOLSET_JSON_PATH={{user `toolset_json_path`}}",
                "PSMODULES_ROOT_FOLDER={{user `psmodules_root_folder`}}"
            ],
            "scripts": [
                "{{ template_dir }}/scripts/Installers/Install-PowerShellModules.ps1",
                "{{ template_dir }}/scripts/Installers/Initialize-VM.ps1",
                "{{ template_dir }}/scripts/Installers/Install-WebPlatformInstaller.ps1"
            ],
            "execution_policy": "unrestricted"
        },
        {
            "type": "powershell",
            "scripts": [
                "{{ template_dir }}/scripts/Installers/Update-DotnetTLS.ps1",
                "{{ template_dir }}/scripts/Installers/Install-ContainersFeature.ps1"
            ]
        },
        {
            "type": "windows-restart",
            "restart_timeout": "30m"
        },
        {
            "type": "powershell",
            "inline": [
                "setx ImageVersion {{user `image_version` }} /m",
                "setx ImageOS {{user `image_os` }} /m"
            ]
        },
        {
            "type": "powershell",
            "environment_vars": [
                "IMAGE_VERSION={{user `image_version`}}",
                "IMAGEDATA_FILE={{user `imagedata_file`}}"
            ],
            "scripts": [
                "{{ template_dir }}/scripts/Installers/Update-ImageData.ps1",
                "{{ template_dir }}/scripts/Installers/Install-Docker.ps1",
                "{{ template_dir }}/scripts/Installers/Install-PowershellCore.ps1"
            ]
        },
        {
            "type": "windows-restart",
            "restart_timeout": "30m"
        },
        {
            "type": "powershell",
            "scripts": [
                "{{ template_dir }}/scripts/Installers/Update-DockerImages.ps1"
            ]
        },
        {
            "type": "powershell",
            "valid_exit_codes": [
                0,
                3010
            ],
            "environment_vars": [
                "TOOLSET_JSON_PATH={{user `toolset_json_path`}}"
            ],
            "scripts": [
                "{{ template_dir }}/scripts/Installers/Install-VS.ps1",
                "{{ template_dir }}/scripts/Installers/Install-NET48.ps1",
                "{{ template_dir }}/scripts/Installers/Windows2016/Install-SSDT.ps1"
            ],
            "elevated_user": "{{user `install_user`}}",
            "elevated_password": "{{user `install_password`}}"
        },
        {
            "type": "powershell",
            "environment_vars": [
                "TOOLSET_JSON_PATH={{user `toolset_json_path`}}"
            ],
            "scripts": [
                "{{ template_dir }}/scripts/Installers/Install-Nuget.ps1",
                "{{ template_dir }}/scripts/Installers/Install-Wix.ps1",
                "{{ template_dir }}/scripts/Installers/Install-WDK.ps1",
                "{{ template_dir }}/scripts/Installers/Install-Vsix.ps1"
            ]
        },
        {
            "type": "powershell",
            "scripts": [
                "{{ template_dir }}/scripts/Installers/Install-ServiceFabricSDK.ps1"
            ],
            "execution_policy": "remotesigned"
        },
        {
            "type": "windows-restart",
            "restart_timeout": "30m"
        },
        {
            "type": "powershell",
            "scripts": [
                "{{ template_dir }}/scripts/Installers/Install-AzureCli.ps1",
                "{{ template_dir }}/scripts/Installers/Install-AzureDevOpsCli.ps1",
                "{{ template_dir }}/scripts/Installers/Install-AzCopy.ps1",
                "{{ template_dir }}/scripts/Installers/Install-AzureDevSpacesCli.ps1",
                "{{ template_dir }}/scripts/Installers/Install-NodeLts.ps1",
                "{{ template_dir }}/scripts/Installers/Install-Bazel.ps1",
                "{{ template_dir }}/scripts/Installers/Install-7zip.ps1",
                "{{ template_dir }}/scripts/Installers/Install-AliyunCli.ps1",
                "{{ template_dir }}/scripts/Installers/Install-PostgreSQL.ps1",
                "{{ template_dir }}/scripts/Installers/Install-Packer.ps1",
                "{{ template_dir }}/scripts/Installers/Install-Pulumi.ps1",
                "{{ template_dir }}/scripts/Installers/Install-JavaTools.ps1"
            ]
        },
        {
            "type": "powershell",
            "environment_vars": [
                "GITHUB_FEED_TOKEN={{ user `github_feed_token` }}",
                "TOOLSET_JSON_PATH={{user `toolset_json_path`}}",
                "ROOT_FOLDER={{user `root_folder`}}"
            ],
            "scripts": [
                "{{ template_dir }}/scripts/Installers/Download-ToolCache.ps1",
                "{{ template_dir }}/scripts/Installers/Install-PyPy.ps1",
                "{{ template_dir }}/scripts/Installers/Install-Toolset.ps1",
                "{{ template_dir }}/scripts/Installers/Configure-Toolset.ps1",
                "{{ template_dir }}/scripts/Installers/Install-YAMLLint.ps1",
                "{{ template_dir }}/scripts/Installers/Update-AndroidSDK.ps1"
            ]
        },
        {
            "type": "powershell",
            "scripts": [
                "{{ template_dir }}/scripts/Installers/Install-Sbt.ps1",
                "{{ template_dir }}/scripts/Installers/Install-OpenSSL.ps1",
                "{{ template_dir }}/scripts/Installers/Install-Perl.ps1",
                "{{ template_dir }}/scripts/Installers/Install-Git.ps1",
                "{{ template_dir }}/scripts/Installers/Install-GitHub-CLI.ps1",
                "{{ template_dir }}/scripts/Installers/Install-PHP.ps1",
                "{{ template_dir }}/scripts/Installers/Install-Rust.ps1",
                "{{ template_dir }}/scripts/Installers/Install-Julia.ps1",
                "{{ template_dir }}/scripts/Installers/Install-Svn.ps1",
                "{{ template_dir }}/scripts/Installers/Install-Chrome.ps1",
                "{{ template_dir }}/scripts/Installers/Install-Edge.ps1",
                "{{ template_dir }}/scripts/Installers/Install-Firefox.ps1",
                "{{ template_dir }}/scripts/Installers/Install-Selenium.ps1",
                "{{ template_dir }}/scripts/Installers/Install-IEWebDriver.ps1"
            ]
        },
        {
            "type": "powershell",
            "scripts": [
                "{{ template_dir }}/scripts/Installers/Enable-DeveloperMode.ps1"
            ],
            "elevated_user": "{{user `install_user`}}",
            "elevated_password": "{{user `install_password`}}"
        },
        {
            "type": "powershell",
            "elevated_user": "SYSTEM",
            "elevated_password": "",
            "scripts":[
                "{{ template_dir }}/scripts/Installers/Install-Msys2.ps1"
            ]
        },
        {
            "type": "windows-shell",
            "inline": [
                "wmic product where \"name like '%%microsoft azure powershell%%'\" call uninstall /nointeractive"
            ]
        },
        {
            "type": "powershell",
            "environment_vars": [
                "TOOLSET_JSON_PATH={{user `toolset_json_path`}}",
                "PSMODULES_ROOT_FOLDER={{user `psmodules_root_folder`}}"
            ],
            "scripts": [
                "{{ template_dir }}/scripts/Installers/Install-AzureModules.ps1"
            ]
        },
        {
            "type": "powershell",
            "scripts": [
                "{{ template_dir }}/scripts/Installers/Install-VSWhere.ps1",
                "{{ template_dir }}/scripts/Installers/Install-WinAppDriver.ps1",
                "{{ template_dir }}/scripts/Installers/Install-Cmake.ps1",
                "{{ template_dir }}/scripts/Installers/Install-R.ps1",
                "{{ template_dir }}/scripts/Installers/Install-AWS.ps1",
                "{{ template_dir }}/scripts/Installers/Install-DACFx.ps1",
                "{{ template_dir }}/scripts/Installers/Install-MysqlCli.ps1",
                "{{ template_dir }}/scripts/Installers/Install-SQLPowerShellTools.ps1",
                "{{ template_dir }}/scripts/Installers/Install-DotnetSDK.ps1"
            ]
        },
<<<<<<< HEAD
=======
        {
            "type": "powershell",
            "elevated_user": "SYSTEM",
            "elevated_password": "",
            "scripts": [
                "{{ template_dir }}/scripts/Installers/Install-Msys2.ps1"
            ]
        },
>>>>>>> afd12d87
        {
            "type": "powershell",
            "scripts": [
                "{{ template_dir }}/scripts/Installers/Install-Mingw64.ps1",
                "{{ template_dir }}/scripts/Installers/Install-TypeScript.ps1",
                "{{ template_dir }}/scripts/Installers/Install-Haskell.ps1",
                "{{ template_dir }}/scripts/Installers/Install-Stack.ps1",
                "{{ template_dir }}/scripts/Installers/Install-Miniconda.ps1",
                "{{ template_dir }}/scripts/Installers/Install-AzureCosmosDbEmulator.ps1",
                "{{ template_dir }}/scripts/Installers/Install-Mercurial.ps1",
                "{{ template_dir }}/scripts/Installers/Install-Jq.ps1",
                "{{ template_dir }}/scripts/Installers/Install-Zstd.ps1",
                "{{ template_dir }}/scripts/Installers/Install-InnoSetup.ps1",
                "{{ template_dir }}/scripts/Installers/Install-GitVersion.ps1",
                "{{ template_dir }}/scripts/Installers/Install-NSIS.ps1",
                "{{ template_dir }}/scripts/Installers/Install-CloudFoundryCli.ps1",
                "{{ template_dir }}/scripts/Installers/Install-Vcpkg.ps1",
                "{{ template_dir }}/scripts/Installers/Install-KubernetesCli.ps1",
                "{{ template_dir }}/scripts/Installers/Install-Kind.ps1",
                "{{ template_dir }}/scripts/Installers/Install-MongoDB.ps1",
                "{{ template_dir }}/scripts/Installers/Install-GoogleCloudSDK.ps1",
                "{{ template_dir }}/scripts/Installers/Install-CodeQLBundle.ps1"
            ]
        },
        {
            "type": "powershell",
            "scripts": [
                "{{ template_dir }}/scripts/Installers/Install-WindowsUpdates.ps1",
                "{{ template_dir }}/scripts/Installers/Configure-DynamicPort.ps1",
                "{{ template_dir }}/scripts/Installers/Disable-JITDebugger.ps1",
                "{{ template_dir }}/scripts/Installers/Configure-Shell.ps1"
            ],
            "elevated_user": "{{user `install_user`}}",
            "elevated_password": "{{user `install_password`}}"
        },
        {
            "type": "windows-restart",
            "restart_timeout": "30m"
        },
        {
            "type": "powershell",
            "scripts": [
                "{{ template_dir }}/scripts/Tests/RunAll-Tests.ps1"
            ],
            "environment_vars": [
                "TOOLSET_JSON_PATH={{user `toolset_json_path`}}",
                "PSMODULES_ROOT_FOLDER={{user `psmodules_root_folder`}}",
                "ROOT_FOLDER={{user `root_folder`}}"
            ]
        },
        {
            "type": "powershell",
            "inline": [
                "pwsh -File '{{user `image_folder`}}\\SoftwareReport\\SoftwareReport.Generator.ps1'"
            ],
            "environment_vars": [
                "TOOLSET_JSON_PATH={{user `toolset_json_path`}}",
                "ANNOUNCEMENTS={{user `announcements`}}"
            ]
        },
        {
            "type": "file",
            "source": "C:\\InstalledSoftware.md",
            "destination": "{{ template_dir }}/Windows2016-Readme.md",
            "direction": "download"
        },
        {
            "type": "powershell",
            "scripts": [
                "{{ template_dir }}/scripts/Installers/Finalize-VM.ps1"
            ]
        },
        {
            "type": "windows-restart",
            "restart_timeout": "30m"
        },
        {
            "type": "powershell",
            "environment_vars": [
                "RUN_SCAN_ANTIVIRUS={{user `run_scan_antivirus`}}"
            ],
            "scripts": [
                "{{ template_dir }}/scripts/Installers/Run-Antivirus.ps1"
            ]
        },
        {
            "type": "powershell",
<<<<<<< HEAD
            "scripts":[
                "{{ template_dir }}/scripts/Installers/Configure-Antivirus.ps1"
=======
            "scripts": [
                "{{ template_dir }}/scripts/Installers/Configure-Antivirus.ps1",
                "{{ template_dir }}/scripts/Installers/Disable-JITDebugger.ps1"
>>>>>>> afd12d87
            ]
        },
        {
            "type": "powershell",
            "inline": [
                "if( Test-Path $Env:SystemRoot\\System32\\Sysprep\\unattend.xml ){ rm $Env:SystemRoot\\System32\\Sysprep\\unattend.xml -Force}",
                "& $env:SystemRoot\\System32\\Sysprep\\Sysprep.exe /oobe /generalize /quiet /quit",
                "while($true) { $imageState = Get-ItemProperty HKLM:\\SOFTWARE\\Microsoft\\Windows\\CurrentVersion\\Setup\\State | Select ImageState; if($imageState.ImageState -ne 'IMAGE_STATE_GENERALIZE_RESEAL_TO_OOBE') { Write-Output $imageState.ImageState; Start-Sleep -s 10  } else { break } }"
            ]
        }
    ]
}<|MERGE_RESOLUTION|>--- conflicted
+++ resolved
@@ -304,8 +304,6 @@
                 "{{ template_dir }}/scripts/Installers/Install-DotnetSDK.ps1"
             ]
         },
-<<<<<<< HEAD
-=======
         {
             "type": "powershell",
             "elevated_user": "SYSTEM",
@@ -314,7 +312,6 @@
                 "{{ template_dir }}/scripts/Installers/Install-Msys2.ps1"
             ]
         },
->>>>>>> afd12d87
         {
             "type": "powershell",
             "scripts": [
@@ -402,14 +399,9 @@
         },
         {
             "type": "powershell",
-<<<<<<< HEAD
-            "scripts":[
-                "{{ template_dir }}/scripts/Installers/Configure-Antivirus.ps1"
-=======
             "scripts": [
                 "{{ template_dir }}/scripts/Installers/Configure-Antivirus.ps1",
                 "{{ template_dir }}/scripts/Installers/Disable-JITDebugger.ps1"
->>>>>>> afd12d87
             ]
         },
         {
