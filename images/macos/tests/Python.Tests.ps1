--- conflicted
+++ resolved
@@ -1,45 +1,44 @@
-Import-Module "$PSScriptRoot/../helpers/Common.Helpers.psm1"
-Import-Module "$PSScriptRoot/../helpers/Tests.Helpers.psm1"
-
-$os = Get-OSVersion
-
-Describe "Python" {
-    It "Python 2 is available" {
-        "python --version" | Should -ReturnZeroExitCode
-    }
-
-    It "Python 2 is real 2.x" {
-        (Get-CommandResult "python --version").Output | Should -BeLike "Python 2.*"
-    }
-
-    It "Python 2 is installed under /usr/local/bin" -Skip:($os.IsBigSur) {
-        Get-WhichTool "python" | Should -BeLike "/usr/local/bin*"
-    }
-
-    It "Python 3 is available" {
-        "python3 --version" | Should -ReturnZeroExitCode
-    }
-
-    It "Python 3 is installed under /usr/local/bin" {
-        Get-WhichTool "python3" | Should -BeLike "/usr/local/bin*"
-    }
-
-    It "Pip 2 is available" -Skip:($os.IsBigSur) {
-        "pip --version" | Should -ReturnZeroExitCode
-    }
-
-    It "Pip 3 is available" {
-        "pip3 --version" | Should -ReturnZeroExitCode
-    }
-
-<<<<<<< HEAD
-    It "Pipx is available" {
-        "pipx --version" | Should -ReturnZeroExitCode
-=======
-    It "Pip 3 and Python 3 came from the same brew formula" {
-        $pip3Path = Split-Path (readlink (which pip3))
-        $python3Path = Split-Path (readlink (which python3))
-        $pip3Path | Should -BeExactly $python3Path
->>>>>>> 941243a1
-    }
+Import-Module "$PSScriptRoot/../helpers/Common.Helpers.psm1"
+Import-Module "$PSScriptRoot/../helpers/Tests.Helpers.psm1"
+
+$os = Get-OSVersion
+
+Describe "Python" {
+    It "Python 2 is available" {
+        "python --version" | Should -ReturnZeroExitCode
+    }
+
+    It "Python 2 is real 2.x" {
+        (Get-CommandResult "python --version").Output | Should -BeLike "Python 2.*"
+    }
+
+    It "Python 2 is installed under /usr/local/bin" -Skip:($os.IsBigSur) {
+        Get-WhichTool "python" | Should -BeLike "/usr/local/bin*"
+    }
+
+    It "Python 3 is available" {
+        "python3 --version" | Should -ReturnZeroExitCode
+    }
+
+    It "Python 3 is installed under /usr/local/bin" {
+        Get-WhichTool "python3" | Should -BeLike "/usr/local/bin*"
+    }
+
+    It "Pip 2 is available" -Skip:($os.IsBigSur) {
+        "pip --version" | Should -ReturnZeroExitCode
+    }
+
+    It "Pip 3 is available" {
+        "pip3 --version" | Should -ReturnZeroExitCode
+    }
+
+    It "Pipx is available" {
+        "pipx --version" | Should -ReturnZeroExitCode
+    }
+
+    It "Pip 3 and Python 3 came from the same brew formula" {
+        $pip3Path = Split-Path (readlink (which pip3))
+        $python3Path = Split-Path (readlink (which python3))
+        $pip3Path | Should -BeExactly $python3Path
+    }
 }