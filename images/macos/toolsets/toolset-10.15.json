--- conflicted
+++ resolved
@@ -2,7 +2,6 @@
     "xcode": {
         "default": "12",
         "versions": [
-<<<<<<< HEAD
             { "link": "12.3", "version": "12.3.0"},
             { "link": "12.2", "version": "12.2.0" },
             { "link": "12.1.1", "version": "12.1.1" },
@@ -15,9 +14,6 @@
             { "link": "11.3.1", "version": "11.3.1", "symlinks": ["11.3", "11.3.1_beta"] },
             { "link": "11.2.1", "version": "11.2.1", "symlinks": ["11.2", "11.2.1_beta"] },
             { "link": "10.3", "version": "10.3", "symlinks": ["10.3_beta"] }
-=======
-            "12.3_beta", "12.2", "12.1.1_Release_Candidate", "12.1", "12", "11.7", "11.6", "11.5", "11.4.1", "11.3.1", "11.2.1", "10.3"
->>>>>>> f8876950
         ]
     },
     "xamarin": {
