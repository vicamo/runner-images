--- conflicted
+++ resolved
@@ -2,13 +2,9 @@
     "xcode": {
         "default": "11.7",
         "versions": [
-<<<<<<< HEAD
             { "link": "12.3", "version": "12.3.0"},
             { "link": "12.2", "version": "12.2.0" },
             { "link": "11.7", "version": "11.7.0", "symlinks": ["11.7_beta"] }
-=======
-            "12.3_beta", "12.2", "11.7"
->>>>>>> f8876950
         ]
     },
     "xamarin": {
