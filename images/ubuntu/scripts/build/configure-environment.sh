--- conflicted
+++ resolved
@@ -19,20 +19,10 @@
 mkdir -p /etc/skel/.config/configstore
 set_etc_environment_variable "XDG_CONFIG_HOME" '$HOME/.config'
 
-<<<<<<< HEAD
 if [[ ! -f /run/systemd/container ]]; then
     # Add localhost alias to ::1 IPv6
     sed -i 's/::1 ip6-localhost ip6-loopback/::1     localhost ip6-localhost ip6-loopback/g' /etc/hosts
 fi
-=======
-# Change waagent entries to use /mnt for swap file
-sed -i 's/ResourceDisk.Format=n/ResourceDisk.Format=y/g' /etc/waagent.conf
-sed -i 's/ResourceDisk.EnableSwap=n/ResourceDisk.EnableSwap=y/g' /etc/waagent.conf
-sed -i 's/ResourceDisk.SwapSizeMB=0/ResourceDisk.SwapSizeMB=4096/g' /etc/waagent.conf
-
-# Add localhost alias to ::1 IPv6
-sed -i 's/::1 ip6-localhost ip6-loopback/::1     localhost ip6-localhost ip6-loopback/g' /etc/hosts
->>>>>>> cb3f1150
 
 # Prepare directory and env variable for toolcache
 AGENT_TOOLSDIRECTORY=/opt/hostedtoolcache
