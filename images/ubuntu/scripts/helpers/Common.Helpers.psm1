function Get-CommandResult {
    <#
    .SYNOPSIS
        Runs a command in bash and returns the output and exit code.

    .DESCRIPTION
        Function runs a provided command in bash and returns the output and exit code as hashtable.

    .PARAMETER Command
        The command to run.

    .PARAMETER ExpectedExitCode
        The expected exit code. If the actual exit code does not match, an exception is thrown.

    .PARAMETER Multiline
        If true, the output is returned as an array of strings. Otherwise, the output is returned as a single string.

    .PARAMETER ValidateExitCode
        If true, the actual exit code is compared to the expected exit code.

    .EXAMPLE
        $result = Get-CommandResult "ls -la"

        This command runs "ls -la" in bash and returns the output and exit code as hashtable.

    #>
    param(
        [Parameter(Mandatory=$true)]
        [string] $Command,
        [int[]] $ExpectedExitCode = 0,
        [switch] $Multiline,
        [bool] $ValidateExitCode = $true
    )

    # Bash trick to suppress and show error output because some commands write to stderr (for example, "python --version")
    $stdout = & bash -c "$Command 2>&1"
    $exitCode = $LASTEXITCODE

    if ($ValidateExitCode) {
        if ($ExpectedExitCode -notcontains $exitCode) {
            try {
                throw "StdOut: '$stdout' ExitCode: '$exitCode'"
            } catch {
                Write-Host $_.Exception.Message
                Write-Host $_.ScriptStackTrace
                exit $LASTEXITCODE
            }
        }
    }

    return @{
        Output = If ($Multiline -eq $true) { $stdout } else { [string] $stdout }
        ExitCode = $exitCode
    }
}

function Test-IsUbuntu20 {
    return (lsb_release -rs) -eq "20.04"
}

function Test-IsUbuntu22 {
    return (lsb_release -rs) -eq "22.04"
}

<<<<<<< HEAD
function Test-IsContainer {
    return Test-Path -Path "/run/systemd/container"
=======
function Test-IsUbuntu24 {
    return (lsb_release -rs) -eq "24.04"
>>>>>>> cb3f1150
}

function Get-ToolsetContent {
    <#
    .SYNOPSIS
        Retrieves the content of the toolset.json file.

    .DESCRIPTION
        This function reads the toolset.json in path provided by INSTALLER_SCRIPT_FOLDER
        environment variable and returns the content as a PowerShell object.
    #>

    $toolsetPath = Join-Path $env:INSTALLER_SCRIPT_FOLDER "toolset.json"
    $toolsetJson = Get-Content -Path $toolsetPath -Raw
    ConvertFrom-Json -InputObject $toolsetJson
}

function Invoke-DownloadWithRetry {
    <#
    .SYNOPSIS
        Downloads a file from a given URL with retry functionality.

    .DESCRIPTION
        The Invoke-DownloadWithRetry function downloads a file from the specified URL
        to the specified path. It includes retry functionality in case the download fails.

    .PARAMETER Url
        The URL of the file to download.

    .PARAMETER Path
        The path where the downloaded file will be saved. If not provided, a temporary path
        will be used.

    .EXAMPLE
        Invoke-DownloadWithRetry -Url "https://example.com/file.zip" -Path "/usr/local/bin"
        Downloads the file from the specified URL and saves it to the specified path.

    .EXAMPLE
        Invoke-DownloadWithRetry -Url "https://example.com/file.zip"
        Downloads the file from the specified URL and saves it to a temporary path.

    .OUTPUTS
        The path where the downloaded file is saved.
    #>
    param(
        [Parameter(Mandatory)]
        [string] $Url,
        [Alias("Destination")]
        [string] $DestinationPath
    )

    if (-not $DestinationPath) {
        $invalidChars = [IO.Path]::GetInvalidFileNameChars() -join ''
        $re = "[{0}]" -f [RegEx]::Escape($invalidChars)
        $fileName = [IO.Path]::GetFileName($Url) -replace $re

        if ([String]::IsNullOrEmpty($fileName)) {
            $fileName = [System.IO.Path]::GetRandomFileName()
        }
        $DestinationPath = Join-Path -Path "/tmp" -ChildPath $fileName
    }

    Write-Host "Downloading package from $Url to $DestinationPath..."

    $interval = 30
    $downloadStartTime = Get-Date
    for ($retries = 20; $retries -gt 0; $retries--) {
        try {
            $attemptStartTime = Get-Date
            (New-Object System.Net.WebClient).DownloadFile($Url, $DestinationPath)
            $attemptSeconds = [math]::Round(($(Get-Date) - $attemptStartTime).TotalSeconds, 2)
            Write-Host "Package downloaded in $attemptSeconds seconds"
            break
        } catch {
            $attemptSeconds = [math]::Round(($(Get-Date) - $attemptStartTime).TotalSeconds, 2)
            Write-Warning "Package download failed in $attemptSeconds seconds"
            Write-Warning $_.Exception.Message
        }

        if ($retries -eq 0) {
            $totalSeconds = [math]::Round(($(Get-Date) - $downloadStartTime).TotalSeconds, 2)
            throw "Package download failed after $totalSeconds seconds"
        }

        Write-Warning "Waiting $interval seconds before retrying (retries left: $retries)..."
        Start-Sleep -Seconds $interval
    }

    return $DestinationPath
}<|MERGE_RESOLUTION|>--- conflicted
+++ resolved
@@ -62,13 +62,12 @@
     return (lsb_release -rs) -eq "22.04"
 }
 
-<<<<<<< HEAD
+function Test-IsUbuntu24 {
+    return (lsb_release -rs) -eq "24.04"
+}
+
 function Test-IsContainer {
     return Test-Path -Path "/run/systemd/container"
-=======
-function Test-IsUbuntu24 {
-    return (lsb_release -rs) -eq "24.04"
->>>>>>> cb3f1150
 }
 
 function Get-ToolsetContent {
